#  Copyright (c) 2023. Deltares & TNO
#
#  This program is free software: you can redistribute it and/or modify
#  it under the terms of the GNU General Public License as published by
#  the Free Software Foundation, either version 3 of the License, or
#  (at your option) any later version.
#
#  This program is distributed in the hope that it will be useful,
#  but WITHOUT ANY WARRANTY; without even the implied warranty of
#  MERCHANTABILITY or FITNESS FOR A PARTICULAR PURPOSE.  See the
#  GNU General Public License for more details.
#
#  You should have received a copy of the GNU General Public License
#  along with this program.  If not, see <https://www.gnu.org/licenses/>.

import os
import unittest

import esdl

<<<<<<< HEAD
from simulator_core.entities.esdl_object import EsdlObject
=======
from simulator_core.adapter.transforms.esdl_asset_mapper import EsdlAssetMapper
>>>>>>> a5db1f43
from simulator_core.adapter.transforms.string_to_esdl import StringEsdlAssetMapper
from simulator_core.entities.assets.demand_cluster import DemandCluster
from simulator_core.entities.assets.esdl_asset_object import EsdlKey
from simulator_core.entities.assets.pipe import Pipe
from simulator_core.entities.assets.production_cluster import ProductionCluster
from simulator_core.entities.esdl_object import EsdlObject
from simulator_core.infrastructure.utils import pyesdl_from_file
<<<<<<< HEAD
import unittest
from simulator_core.entities.assets import DemandCluster, ProductionCluster, Pipe
from simulator_core.adapter.transforms.esdl_asset_mapper import EsdlAssetMapper
from simulator_core.entities.assets.utils import Port
=======
>>>>>>> a5db1f43


class EsdlObjectTest(unittest.TestCase):
    def setUp(self):
<<<<<<< HEAD
        esdl_file_path = r'.\testdata\test1.esdl'
=======
        esdl_file_path = os.path.normpath(
            os.path.join(os.path.dirname(__file__), r"..\..\testdata\test1.esdl")
        )
>>>>>>> a5db1f43
        self.esdl_object = EsdlObject(pyesdl_from_file(esdl_file_path))

    def test_get_all_assets_of_type(self):
        # Arrange
        producer = "producer"
        consumer = "consumer"
        pipe = "pipe"
        # Act
        producers = self.esdl_object.get_all_assets_of_type(producer)
        consumers = self.esdl_object.get_all_assets_of_type(consumer)
        pipes = self.esdl_object.get_all_assets_of_type(pipe)
        # Assert
        self.assertEqual(len(producers), 2)
        self.assertEqual(len(consumers), 2)
        self.assertEqual(len(pipes), 2)

    def test_EsdlAssetObject(self):
        # Arrange
        producer = "producer"
        consumer = "consumer"
        pipe = "pipe"
        producers = self.esdl_object.get_all_assets_of_type(producer)
        consumers = self.esdl_object.get_all_assets_of_type(consumer)
        pipes = self.esdl_object.get_all_assets_of_type(pipe)
        # Act
        asset_producer = EsdlAssetMapper().to_entity(producers[0])
        asset_consumer = EsdlAssetMapper().to_entity(consumers[0])
        asset_pipe = EsdlAssetMapper().to_entity(pipes[0])
        # Assert
        self.assertTrue(isinstance(asset_producer, ProductionCluster))
        self.assertTrue(isinstance(asset_consumer, DemandCluster))
        self.assertTrue(isinstance(asset_pipe, Pipe))

<<<<<<< HEAD
    def test_get_connected_assets(self):
        # Arrange
        asset = self.esdl_object.get_all_assets_of_type('producer')[0].esdl_asset
        test_list1 = [('Pipe1_ret', Port.Out)]
        test_list2 = [('Pipe1', Port.In)]
        # Act
        connected_assets1 = self.esdl_object.get_connected_assets(asset.id, Port.In)
        connected_assets2 = self.esdl_object.get_connected_assets(asset.id, Port.Out)
        # Assert
        self.assertEqual(connected_assets1, test_list1)
        self.assertEqual(connected_assets2, test_list2)

=======
    def test_get_asset_parameters(self):
        # Arrange
        pipes = self.esdl_object.get_all_assets_of_type("pipe")
        # Act
        pipe_parameters = pipes[0].get_asset_parameters()
        # Assert
        self.assertTrue(pipe_parameters["length"] == pipes[0].esdl_asset.length)

    def test_missing_esdl_asset_parameters(self):
        # Arrange
        producer = self.esdl_object.get_all_assets_of_type("producer")[0]
        producer.asset_specific_parameters["heating demand extra"] = EsdlKey(
            name="heating demand extra", default=10.0
        )
        # Act
        producer_parameters = producer.get_asset_parameters()
        # Assert
        self.assertTrue(
            producer_parameters["heating demand extra"]
            == producer.asset_specific_parameters["heating demand extra"].default
        )
>>>>>>> a5db1f43


class StringEsdlAssetMapperTest(unittest.TestCase):
    def setUp(self) -> None:
        self.asset = esdl.Asset
        self.producer = esdl.Producer
        self.consumer = esdl.Consumer
        self.geothermal_source = esdl.GeothermalSource
        self.conversion = esdl.Conversion
        self.pipe = esdl.Pipe
        self.transport = esdl.Transport
        self.joint = esdl.Joint
        self.asset_str = "asset"
        self.producer_str = "producer"
        self.consumer_str = "consumer"
        self.geothermal_source_str = "geothermal"
        self.conversion_str = "conversion"
        self.pipe_str = "pipe"
        self.transport_str = "transport"
        self.joint_str = "junction"

    def test_to_string(self):
        # Arrange
        # Act
        asset_str = StringEsdlAssetMapper().to_entity(self.asset)
        producer_str = StringEsdlAssetMapper().to_entity(self.producer)
        consumer_str = StringEsdlAssetMapper().to_entity(self.consumer)
        geothermal_source_str = StringEsdlAssetMapper().to_entity(self.geothermal_source)
        conversion_str = StringEsdlAssetMapper().to_entity(self.conversion)
        pipe_str = StringEsdlAssetMapper().to_entity(self.pipe)
        transport_str = StringEsdlAssetMapper().to_entity(self.transport)
        joint_str = StringEsdlAssetMapper().to_entity(self.joint)
        # Assert
        self.assertTrue(asset_str == self.asset_str)
        self.assertTrue(producer_str == self.producer_str)
        self.assertTrue(consumer_str == self.consumer_str)
        self.assertTrue(geothermal_source_str == self.geothermal_source_str)
        self.assertTrue(conversion_str == self.conversion_str)
        self.assertTrue(pipe_str == self.pipe_str)
        self.assertTrue(transport_str == self.transport_str)
        self.assertTrue(joint_str == self.joint_str)

    def test_to_esdl(self):
        # Arrange
        # Act
        asset = StringEsdlAssetMapper().to_esdl(self.asset_str)[0]
        producer = StringEsdlAssetMapper().to_esdl(self.producer_str)[0]
        consumer = StringEsdlAssetMapper().to_esdl(self.consumer_str)[0]
        conversion = StringEsdlAssetMapper().to_esdl(self.conversion_str)[0]
        pipe = StringEsdlAssetMapper().to_esdl(self.pipe_str)[0]
        transport = StringEsdlAssetMapper().to_esdl(self.transport_str)[0]
        joint = StringEsdlAssetMapper().to_esdl(self.joint_str)[0]
        geothermal = StringEsdlAssetMapper().to_esdl(self.geothermal_source_str)[0]
        # Assert
        self.assertTrue(asset == self.asset)
        self.assertTrue(producer == self.producer)
        self.assertTrue(consumer == self.consumer)
        self.assertTrue(conversion == self.conversion)
        self.assertTrue(pipe == self.pipe)
        self.assertTrue(transport == self.transport)
        self.assertTrue(joint == self.joint)
        self.assertTrue(geothermal == self.geothermal_source)

    def test_raise_error(self):
        # Arrange
        test_string = "nothing"
        test_esdl_asset = esdl.WindTurbine
        # Act
        # Assert
        with self.assertRaises(NotImplementedError):
            StringEsdlAssetMapper().to_esdl(test_string)
        with self.assertRaises(NotImplementedError):
            StringEsdlAssetMapper().to_entity(test_esdl_asset)<|MERGE_RESOLUTION|>--- conflicted
+++ resolved
@@ -18,36 +18,23 @@
 
 import esdl
 
-<<<<<<< HEAD
-from simulator_core.entities.esdl_object import EsdlObject
-=======
-from simulator_core.adapter.transforms.esdl_asset_mapper import EsdlAssetMapper
->>>>>>> a5db1f43
 from simulator_core.adapter.transforms.string_to_esdl import StringEsdlAssetMapper
-from simulator_core.entities.assets.demand_cluster import DemandCluster
 from simulator_core.entities.assets.esdl_asset_object import EsdlKey
-from simulator_core.entities.assets.pipe import Pipe
-from simulator_core.entities.assets.production_cluster import ProductionCluster
+
 from simulator_core.entities.esdl_object import EsdlObject
 from simulator_core.infrastructure.utils import pyesdl_from_file
-<<<<<<< HEAD
-import unittest
+
 from simulator_core.entities.assets import DemandCluster, ProductionCluster, Pipe
 from simulator_core.adapter.transforms.esdl_asset_mapper import EsdlAssetMapper
 from simulator_core.entities.assets.utils import Port
-=======
->>>>>>> a5db1f43
+
 
 
 class EsdlObjectTest(unittest.TestCase):
     def setUp(self):
-<<<<<<< HEAD
-        esdl_file_path = r'.\testdata\test1.esdl'
-=======
         esdl_file_path = os.path.normpath(
             os.path.join(os.path.dirname(__file__), r"..\..\testdata\test1.esdl")
         )
->>>>>>> a5db1f43
         self.esdl_object = EsdlObject(pyesdl_from_file(esdl_file_path))
 
     def test_get_all_assets_of_type(self):
@@ -81,7 +68,6 @@
         self.assertTrue(isinstance(asset_consumer, DemandCluster))
         self.assertTrue(isinstance(asset_pipe, Pipe))
 
-<<<<<<< HEAD
     def test_get_connected_assets(self):
         # Arrange
         asset = self.esdl_object.get_all_assets_of_type('producer')[0].esdl_asset
@@ -94,7 +80,6 @@
         self.assertEqual(connected_assets1, test_list1)
         self.assertEqual(connected_assets2, test_list2)
 
-=======
     def test_get_asset_parameters(self):
         # Arrange
         pipes = self.esdl_object.get_all_assets_of_type("pipe")
@@ -116,7 +101,6 @@
             producer_parameters["heating demand extra"]
             == producer.asset_specific_parameters["heating demand extra"].default
         )
->>>>>>> a5db1f43
 
 
 class StringEsdlAssetMapperTest(unittest.TestCase):
