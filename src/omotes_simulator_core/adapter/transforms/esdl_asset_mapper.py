#  Copyright (c) 2023. Deltares & TNO
#
#  This program is free software: you can redistribute it and/or modify
#  it under the terms of the GNU General Public License as published by
#  the Free Software Foundation, either version 3 of the License, or
#  (at your option) any later version.
#
#  This program is distributed in the hope that it will be useful,
#  but WITHOUT ANY WARRANTY; without even the implied warranty of
#  MERCHANTABILITY or FITNESS FOR A PARTICULAR PURPOSE.  See the
#  GNU General Public License for more details.
#
#  You should have received a copy of the GNU General Public License
#  along with this program.  If not, see <https://www.gnu.org/licenses/>.

"""Module containing the Esdl to asset mapper class."""
from typing import Type

import esdl
import numpy as np

from omotes_simulator_core.adapter.transforms.esdl_asset_mappers.pipe_mapper import (
    EsdlAssetPipeMapper,
)
from omotes_simulator_core.adapter.transforms.esdl_asset_mappers.producer_mapper import (
    EsdlAssetProducerMapper,
)
from omotes_simulator_core.entities.assets.asset_abstract import AssetAbstract
from omotes_simulator_core.entities.assets.esdl_asset_object import EsdlAssetObject
from omotes_simulator_core.entities.assets.ates_cluster import AtesCluster

from omotes_simulator_core.entities.assets.controller.controller_producer import ControllerProducer
from omotes_simulator_core.entities.assets.controller.controller_consumer import ControllerConsumer
from omotes_simulator_core.entities.assets.controller.controller_storage import ControllerStorage
from omotes_simulator_core.simulation.mappers.mappers import EsdlMapperAbstract, Entity
from omotes_simulator_core.adapter.transforms.esdl_asset_mappers.pipe_mapper import (
    EsdlAssetPipeMapper,
)
from omotes_simulator_core.adapter.transforms.esdl_asset_mappers.producer_mapper import (
    EsdlAssetProducerMapper,
)
from omotes_simulator_core.adapter.transforms.esdl_asset_mappers.consumer_mapper import (
    EsdlAssetConsumerMapper,
)
from omotes_simulator_core.adapter.transforms.esdl_asset_mappers.heat_pump_mapper import (
    EsdlAssetHeatPumpMapper,
)
from omotes_simulator_core.adapter.transforms.esdl_asset_mappers.pipe_mapper import (
    EsdlAssetPipeMapper,
)


CONVERSION_DICT: dict[type, Type[AssetAbstract]] = {
    esdl.ATES: AtesCluster,
}
  
# Define the conversion dictionary
conversion_dict_mappers: dict[type, Type[EsdlMapperAbstract]] = {
<<<<<<< HEAD
    esdl.Pipe: EsdlAssetPipeMapper,
=======
>>>>>>> 9e0df961
    esdl.Producer: EsdlAssetProducerMapper,
    esdl.GenericProducer: EsdlAssetProducerMapper,
    esdl.Consumer: EsdlAssetConsumerMapper,
    esdl.GenericConsumer: EsdlAssetConsumerMapper,
    esdl.HeatingDemand: EsdlAssetConsumerMapper,
    esdl.Pipe: EsdlAssetPipeMapper,
    esdl.HeatPump: EsdlAssetHeatPumpMapper,
}


class EsdlAssetMapper:
    """Creates entity Asset objects based on a PyESDL EnergySystem assets."""

    @staticmethod
    def to_esdl(entity: AssetAbstract) -> EsdlAssetObject:
        """Maps entity object to PyEsdl objects."""
        raise NotImplementedError("EsdlAssetMapper.to_esdl()")

    @staticmethod
    def to_entity(model: EsdlAssetObject) -> AssetAbstract:
        """Method to map an esdl asset to an asset entity class.

        :param EsdlAssetObject model: Object to be converted to an asset entity.

        :return: Entity object of type AssetAbstract.
        """
        if (
            not type(model.esdl_asset) in CONVERSION_DICT
            and not type(model.esdl_asset) in conversion_dict_mappers
        ):
            raise NotImplementedError(str(model.esdl_asset) + " not implemented in conversion")

        # Use the dictionary to get the appropriate mapper
        asset_type = type(model.esdl_asset)
        if asset_type in conversion_dict_mappers:
            mapper = conversion_dict_mappers[asset_type]()
            return mapper.to_entity(model)  # type: ignore
<<<<<<< HEAD
=======

>>>>>>> 9e0df961
        # TODO: Remove this if statement when all assets are implemented
        converted_asset = CONVERSION_DICT[type(model.esdl_asset)](
            model.get_name(),
            model.get_id(),
            model.get_port_ids(),
        )
        converted_asset.add_physical_data(esdl_asset=model)
        return converted_asset


class EsdlAssetControllerProducerMapper(EsdlMapperAbstract):
    """Class to map an esdl asset to a producer entity class."""

    def to_esdl(self, entity: Entity) -> EsdlAssetObject:
        """Map an Entity to a EsdlAsset."""
        raise NotImplementedError("EsdlAssetControllerProducerMapper.to_esdl()")

    def to_entity(self, esdl_asset: EsdlAssetObject) -> ControllerProducer:
        """Method to map an esdl asset to a producer entity class.

        :param EsdlAssetObject model: Object to be converted to an asset entity.

        :return: Entity object.
        """
        result = esdl_asset.get_property(esdl_property_name="power", default_value=0)
        if result[1]:
            power = result[0]
        else:
            raise ValueError(f"No power found for asset: {esdl_asset.esdl_asset.name}")
        marginal_costs = esdl_asset.get_marginal_costs()
        temperature_supply = esdl_asset.get_supply_temperature("Out")
        temperature_return = esdl_asset.get_return_temperature("In")
        contr_producer = ControllerProducer(
            name=esdl_asset.esdl_asset.name,
            identifier=esdl_asset.esdl_asset.id,
            temperature_supply=temperature_supply,
            temperature_return=temperature_return,
            power=power,
            marginal_costs=marginal_costs,
        )
        return contr_producer


class EsdlAssetControllerConsumerMapper(EsdlMapperAbstract):
    """Class to map an esdl asset to a consumer entity class."""

    def to_esdl(self, entity: Entity) -> EsdlAssetObject:
        """Map an Entity to a EsdlAsset."""
        raise NotImplementedError("EsdlAssetControllerProducerMapper.to_esdl()")

    def to_entity(self, esdl_asset: EsdlAssetObject) -> ControllerConsumer:
        """Method to map an esdl asset to a consumer entity class.

        :param EsdlAssetObject model: Object to be converted to an asset entity.

        :return: Entity object.
        """
        result = esdl_asset.get_property(esdl_property_name="power", default_value=np.inf)
        power = np.inf
        if result[1]:
            power = result[0]
        if power == 0:
            power = np.inf

        # It looks like they are switch, but this is because of the definition used in ESDL,
        # which is different as what we use.
        temperature_supply = esdl_asset.get_return_temperature("Out")
        temperature_return = esdl_asset.get_supply_temperature("In")
        profile = esdl_asset.get_profile()
        contr_consumer = ControllerConsumer(
            name=esdl_asset.esdl_asset.name,
            identifier=esdl_asset.esdl_asset.id,
            temperature_supply=temperature_supply,
            temperature_return=temperature_return,
            max_power=power,
            profile=profile,
        )
        return contr_consumer


class EsdlAssetControllerStorageMapper(EsdlMapperAbstract):
    """Class to map an esdl asset to a storage entity class."""

    def to_esdl(self, entity: Entity) -> EsdlAssetObject:
        """Map an Entity to a EsdlAsset."""
        raise NotImplementedError("EsdlAssetControllerStorageMapper.to_esdl()")

    def to_entity(self, esdl_asset: EsdlAssetObject) -> ControllerStorage:
        """Method to map an esdl asset to a storage entity class.

        :param EsdlAssetObject model: Object to be converted to an asset entity.

        :return: Entity object.
        """
        result = esdl_asset.get_property(
            esdl_property_name="maxDischargeRate", default_value=np.inf
        )
        discharge_power = np.inf
        if result[1]:
            discharge_power = result[0]

        result = esdl_asset.get_property(esdl_property_name="maxChargeRate", default_value=np.inf)
        charge_power = np.inf
        if result[1]:
            charge_power = result[0]

        temperature_supply = esdl_asset.get_supply_temperature("In")
        temperature_return = esdl_asset.get_return_temperature("Out")
        profile = esdl_asset.get_profile()
        contr_storage = ControllerStorage(
            name=esdl_asset.esdl_asset.name,
            identifier=esdl_asset.esdl_asset.id,
            temperature_supply=temperature_supply,
            temperature_return=temperature_return,
            max_charge_power=charge_power,
            max_discharge_power=discharge_power,
            profile=profile,
        )
        return contr_storage<|MERGE_RESOLUTION|>--- conflicted
+++ resolved
@@ -56,10 +56,6 @@
   
 # Define the conversion dictionary
 conversion_dict_mappers: dict[type, Type[EsdlMapperAbstract]] = {
-<<<<<<< HEAD
-    esdl.Pipe: EsdlAssetPipeMapper,
-=======
->>>>>>> 9e0df961
     esdl.Producer: EsdlAssetProducerMapper,
     esdl.GenericProducer: EsdlAssetProducerMapper,
     esdl.Consumer: EsdlAssetConsumerMapper,
@@ -97,10 +93,7 @@
         if asset_type in conversion_dict_mappers:
             mapper = conversion_dict_mappers[asset_type]()
             return mapper.to_entity(model)  # type: ignore
-<<<<<<< HEAD
-=======
-
->>>>>>> 9e0df961
+
         # TODO: Remove this if statement when all assets are implemented
         converted_asset = CONVERSION_DICT[type(model.esdl_asset)](
             model.get_name(),
