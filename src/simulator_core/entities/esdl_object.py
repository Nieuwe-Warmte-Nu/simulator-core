<<<<<<< HEAD
"""Module containing classes to be able to interact with esdl objects."""
import logging
=======
#  Copyright (c) 2023. Deltares & TNO
#
#  This program is free software: you can redistribute it and/or modify
#  it under the terms of the GNU General Public License as published by
#  the Free Software Foundation, either version 3 of the License, or
#  (at your option) any later version.
#
#  This program is distributed in the hope that it will be useful,
#  but WITHOUT ANY WARRANTY; without even the implied warranty of
#  MERCHANTABILITY or FITNESS FOR A PARTICULAR PURPOSE.  See the
#  GNU General Public License for more details.
#
#  You should have received a copy of the GNU General Public License
#  along with this program.  If not, see <https://www.gnu.org/licenses/>.

""" Esdl asset wrapper class."""

>>>>>>> f89359c9
from esdl import esdl
from esdl.esdl_handler import EnergySystemHandler
from simulator_core.entities.assets.esdl_asset_object import EsdlAssetObject
from simulator_core.adapter.transforms.string_to_esdl import StringEsdlAssetMapper

logger = logging.getLogger(__name__)


class EsdlObject:
    """EsdlObject class is a wrapper around PyEsdl."""

    energy_system_handler: EnergySystemHandler

    def __init__(self, esdl_energysystem_handler: EnergySystemHandler) -> None:
        """
        Constructor for EsdlObject.

        :param esdl_energysystem: PyEsdl EnergySystem object
        """
        self.energy_system_handler = esdl_energysystem_handler

    def __repr__(self) -> str:
        """Returns a string describing the esdl file object."""
        return str(self.energy_system_handler)

    def get_all_assets_of_type(self, esdl_asset_type: str) -> list[EsdlAssetObject]:
        """
        Returns a list of all the esdl assets of the specified type in the esdl file.

        If the type is not found an empty list is returned.
        :param esdl_asset_type: str of the asset type assets need to be gathered.
        """
        return [EsdlAssetObject(asset)
                for asset in self.energy_system_handler.get_all_instances_of_type(
                StringEsdlAssetMapper().to_esdl(esdl_asset_type))]<|MERGE_RESOLUTION|>--- conflicted
+++ resolved
@@ -1,7 +1,3 @@
-<<<<<<< HEAD
-"""Module containing classes to be able to interact with esdl objects."""
-import logging
-=======
 #  Copyright (c) 2023. Deltares & TNO
 #
 #  This program is free software: you can redistribute it and/or modify
@@ -19,11 +15,11 @@
 
 """ Esdl asset wrapper class."""
 
->>>>>>> f89359c9
 from esdl import esdl
 from esdl.esdl_handler import EnergySystemHandler
 from simulator_core.entities.assets.esdl_asset_object import EsdlAssetObject
 from simulator_core.adapter.transforms.string_to_esdl import StringEsdlAssetMapper
+import logging
 
 logger = logging.getLogger(__name__)
 
