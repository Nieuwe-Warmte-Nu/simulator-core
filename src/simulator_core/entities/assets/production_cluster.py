#  Copyright (c) 2023. Deltares & TNO
#
#  This program is free software: you can redistribute it and/or modify
#  it under the terms of the GNU General Public License as published by
#  the Free Software Foundation, either version 3 of the License, or
#  (at your option) any later version.
#
#  This program is distributed in the hope that it will be useful,
#  but WITHOUT ANY WARRANTY; without even the implied warranty of
#  MERCHANTABILITY or FITNESS FOR A PARTICULAR PURPOSE.  See the
#  GNU General Public License for more details.
#
#  You should have received a copy of the GNU General Public License
#  along with this program.  If not, see <https://www.gnu.org/licenses/>.

"""ProductionCluster class."""
from typing import Dict

from simulator_core.entities.assets.asset_abstract import AssetAbstract
from simulator_core.entities.assets.asset_defaults import (
    DEFAULT_NODE_HEIGHT,
    DEFAULT_PRESSURE,
    DEFAULT_TEMPERATURE,
    DEFAULT_TEMPERATURE_DIFFERENCE,
    PROPERTY_HEAT_DEMAND,
    PROPERTY_SET_PRESSURE,
    PROPERTY_TEMPERATURE_RETURN,
    PROPERTY_TEMPERATURE_SUPPLY,
)
from simulator_core.entities.assets.esdl_asset_object import EsdlAssetObject
from simulator_core.entities.assets.utils import (
    heat_demand_and_temperature_to_mass_flow,
)
from simulator_core.solver.network.assets.production_asset import ProductionAsset


class ProductionCluster(AssetAbstract):
    """A ProductionCluster represents an asset that produces heat."""

    thermal_production_required: float | None
    """The thermal production required by the asset [W]."""

    temperature_supply: float
    """The supply temperature of the asset [K]."""

    temperature_return: float
    """The return temperature of the asset [K]."""

    pressure_supply: float
    """The supply pressure of the asset [Pa]."""

    control_mass_flow: bool
    """Flag to indicate whether the mass flow rate is controlled.
    If True, the mass flow rate is controlled. If False, the mass flow rate is not controlled
    and the pressure is predescribed.
    """

    controlled_mass_flow: float | None
    """The controlled mass flow of the asset [kg/s]."""

    def __init__(self, asset_name: str, asset_id: str, port_ids: list[str]):
        """Initialize a ProductionCluster object.

        :param str asset_name: The name of the asset.
        :param str asset_id: The unique identifier of the asset.
<<<<<<< HEAD
        :param List[str] port_ids: List of ids of the connected ports.
=======
>>>>>>> d87dd255
        """
        super().__init__(asset_name=asset_name, asset_id=asset_id, connected_ports=port_ids)
        self.height_m = DEFAULT_NODE_HEIGHT
        # DemandCluster thermal and mass flow specifications
        self.thermal_production_required = None
        self.temperature_supply = DEFAULT_TEMPERATURE
        self.temperature_return = DEFAULT_TEMPERATURE - DEFAULT_TEMPERATURE_DIFFERENCE
        # DemandCluster pressure specifications
        self.pressure_supply = DEFAULT_PRESSURE
        self.control_mass_flow = False
        # Controlled mass flow
        self.controlled_mass_flow = None
        self.solver_asset = ProductionAsset(
            name=self.name,
            _id=self.asset_id,
            pre_scribe_mass_flow=False,
            set_pressure=self.pressure_supply,
        )

    def add_physical_data(self, esdl_asset: EsdlAssetObject) -> None:
        """Method to add physical data to the asset.

        :param EsdlAssetObject esdl_asset: The ESDL asset object containing the physical data.
        :return:
        """

    def _set_supply_temperature(self, temperature_supply: float) -> None:
        """Set the supply temperature of the asset.

        :param float temperature_supply: The supply temperature of the asset.
            The temperature should be supplied in Kelvin.
        """
        # Set the temperature of the circulation pump mass flow
        self.temperature_supply = temperature_supply
        self.solver_asset.supply_temperature = self.temperature_supply

    def _set_return_temperature(self, temperature_return: float) -> None:
        """Set the return temperature of the asset.

        :param float temperature_return: The return temperature of the asset.
            The temperature should be supplied in Kelvin.
        """
        # Set the return temperature of the asset
        self.temperature_return = temperature_return

    def _set_heat_demand(self, heat_demand: float) -> None:
        """Set the heat demand of the asset.

        :param float heat_demand: The heat demand of the asset.
            The heat demand should be supplied in Watts.
        """
        # Calculate the mass flow rate
        self.controlled_mass_flow = heat_demand_and_temperature_to_mass_flow(
            thermal_demand=heat_demand,
            temperature_supply=self.temperature_supply,
            temperature_return=self.temperature_return,
        )

        # Check if the mass flow rate is positive
        if self.controlled_mass_flow < 0.0:
            raise ValueError(
                f"The mass flow rate {self.controlled_mass_flow} of the asset {self.name}"
                + " is negative."
            )
        else:
            # Set the mass flow rate of the control valve
            self.solver_asset.mass_flow_rate_set_point = self.controlled_mass_flow  # type: ignore

    def _set_pressure_or_mass_flow_control(self, pressure_supply: bool) -> None:
        """Set the asset to predescribe either the pressure or the mass flow rate.

        :param bool pressure_supply: True when the pressure needs to be set
        """
        if pressure_supply:
            self.solver_asset.pre_scribe_mass_flow = False  # type: ignore
        else:
            self.solver_asset.pre_scribe_mass_flow = True   # type: ignore

    def set_pressure_supply(self, pressure_supply: float) -> None:
        """Set the supply pressure of the asset.

        :param float pressure_supply: The supply pressure of the asset.
            The pressure should be supplied in Pascal.
        """
        # Check if the pressure is positive
        if pressure_supply < 0.0:
            raise ValueError(
                f"The pressure {pressure_supply} of the asset {self.name} can not be negative."
            )
        # Set the supply pressure of the asset
        self.pressure_supply = pressure_supply
        # Set the pressure of the solver asset
        self.solver_asset.set_pressure = self.pressure_supply   # type: ignore

    def set_setpoints(self, setpoints: Dict) -> None:
        """Set the setpoints of the asset.

        :param Dict setpoints: The setpoints of the asset in a dictionary,
            as "property_name": value pairs.

        """
        # Default keys required
        necessary_setpoints = {
            PROPERTY_TEMPERATURE_SUPPLY,
            PROPERTY_TEMPERATURE_RETURN,
            PROPERTY_HEAT_DEMAND,
            PROPERTY_SET_PRESSURE,
        }
        # Dict to set
        setpoints_set = set(setpoints.keys())
        # Check if all setpoints are in the setpoints
        if necessary_setpoints.issubset(setpoints_set):
            # Set the setpoints
            self._set_pressure_or_mass_flow_control(setpoints[PROPERTY_SET_PRESSURE])
            self._set_supply_temperature(setpoints[PROPERTY_TEMPERATURE_SUPPLY])
            self._set_return_temperature(setpoints[PROPERTY_TEMPERATURE_RETURN])
            self._set_heat_demand(setpoints[PROPERTY_HEAT_DEMAND])
        else:
            # Print missing setpoints
            raise ValueError(
                f"The setpoints {necessary_setpoints.difference(setpoints_set)} are missing."
            )

    def update(self) -> None:
        """Update the asset properties to the results from the previous (timestep) simulation.

        Sets the values of the supply temperature, return temperature and heat demand
        to the values of the previous simulation. In addition, the mass flow rate is set
        to the value of the previous simulation.
        """

    def write_to_output(self) -> None:
        """Placeholder to write the asset to the output.

        The output list is a list of dictionaries, where each dictionary
        represents the output of its asset for a specific timestep.
        """
        pass<|MERGE_RESOLUTION|>--- conflicted
+++ resolved
@@ -63,10 +63,7 @@
 
         :param str asset_name: The name of the asset.
         :param str asset_id: The unique identifier of the asset.
-<<<<<<< HEAD
         :param List[str] port_ids: List of ids of the connected ports.
-=======
->>>>>>> d87dd255
         """
         super().__init__(asset_name=asset_name, asset_id=asset_id, connected_ports=port_ids)
         self.height_m = DEFAULT_NODE_HEIGHT
