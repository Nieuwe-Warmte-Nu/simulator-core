--- conflicted
+++ resolved
@@ -15,7 +15,6 @@
 
 """Mapper classes."""
 
-<<<<<<< HEAD
 from simulator_core.simulation.mappers.mappers import EsdlMapperAbstract
 from simulator_core.entities.assets import ProductionCluster, EsdlAssetObject, Junction
 from simulator_core.entities.heat_network import HeatNetwork
@@ -24,15 +23,6 @@
 from simulator_core.adapter.transforms.esdl_asset_mapper import EsdlAssetMapper
 from typing import Any
 from simulator_core.entities.assets.utils import Port
-=======
-from simulator_core.adapter.transforms.esdl_asset_mapper import EsdlAssetMapper
-from simulator_core.entities.assets.esdl_asset_object import EsdlAssetObject
-from simulator_core.entities.assets.production_cluster import ProductionCluster
-from simulator_core.entities.esdl_object import EsdlObject
-from simulator_core.entities.heat_network import HeatNetwork
-from simulator_core.entities.network_controller import NetworkController
-from simulator_core.simulation.mappers.mappers import EsdlMapperAbstract
->>>>>>> a5db1f43
 
 
 class EsdlEnergySystemMapper(EsdlMapperAbstract):
@@ -49,7 +39,6 @@
         Next to this a list of Junctions is created. This is then used
         to create and return the Heatnetwork object.
         """
-<<<<<<< HEAD
         assets_list = [EsdlAssetMapper().to_entity(asset)
                        for asset in model.get_all_assets_of_type('asset')]
         # loop over assets and create junctions and connect them
@@ -71,18 +60,6 @@
                 else:  # to
                     assets_list[index].to_junction = junction
             junction_list.append(junction)
-=======
-        # TODO
-        # convert esdl network to heat network
-        # create junctions
-        # create assets
-        # create connection between them
-
-        assets_list = [
-            EsdlAssetMapper().to_entity(asset) for asset in model.get_all_assets_of_type("asset")
-        ]
-        junction_list = model.get_all_assets_of_type("junction")
->>>>>>> a5db1f43
         return HeatNetwork(assets_list, junction_list)
 
 
