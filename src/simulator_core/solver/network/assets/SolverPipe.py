#  Copyright (c) 2023. Deltares & TNO
#
#  This program is free software: you can redistribute it and/or modify
#  it under the terms of the GNU General Public License as published by
#  the Free Software Foundation, either version 3 of the License, or
#  (at your option) any later version.
#
#  This program is distributed in the hope that it will be useful,
#  but WITHOUT ANY WARRANTY; without even the implied warranty of
#  MERCHANTABILITY or FITNESS FOR A PARTICULAR PURPOSE.  See the
#  GNU General Public License for more details.
#
#  You should have received a copy of the GNU General Public License
#  along with this program.  If not, see <https://www.gnu.org/licenses/>.
"""module containing pipe class."""

import uuid
<<<<<<< HEAD
from typing import Dict
from simulator_core.solver.network.assets.Fall_type import FallType
=======

>>>>>>> 684f1d9b
import numpy as np
from scipy.optimize import root

from simulator_core.solver.matrix.core_enum import NUMBER_CORE_QUANTITIES, IndexEnum
from simulator_core.solver.network.assets.Fall_type import FallType
from simulator_core.solver.utils.fluid_properties import fluid_props
from simulator_core.entities.assets.asset_defaults import (PROPERTY_LENGTH, PROPERTY_DIAMETER,
                                                           PROPERTY_ROUGHNESS)


class SolverPipe(FallType):
    """Class to represent a pipe in a network."""

    def __init__(self, name: uuid.UUID,
                 number_of_unknowns: int = 6,
                 number_con_points: int = 2,
                 length: float = 1000,
                 diameter: float = 0.2,
                 roughness: float = 0.0001):
        """Constructor of pipe class.

        :param uuid.UUID name: The unique identifier of the pipe.
        :param int, optional number_of_unknowns: The number of unknown variables for the pipe.
        :param int, optional number_con_points: The number of connection points for the pipe.
        """
        super().__init__(name, number_of_unknowns, number_con_points)
        self.length: float = length
        self.diameter: float = diameter
        self.roughness: float = roughness
        self.area: float = np.pi * self.diameter**2 / 4
        self.lambda_loss: float = 0.01
        self.loss_coefficient: float = 0.0
        self.reynolds_number: float = 0.0
        self.alpha_value: float = 0.0
        self.ambient_temperature: float = 20 + 273.15

    def set_physical_properties(self, physical_properties: Dict[str, float]) -> None:
        """Method to set the physical properties of the pipe.

        :param physical_properties: dictionary containing the physical properties of the pipe.
        expected properties are: length [m], diameter [m], roughness [m]
        """
        expected_properties = [PROPERTY_LENGTH, PROPERTY_DIAMETER, PROPERTY_ROUGHNESS]

        for expected_property in expected_properties:
            if expected_property not in physical_properties:
                raise ValueError(f"Property {expected_property} is missing in physical_properties")
            if hasattr(self, expected_property):
                setattr(self, expected_property, physical_properties[expected_property])
            else:
                raise ValueError(f"Property {expected_property} is not a valid property "
                                 f"of the pipe")
        self.area = np.pi * self.diameter ** 2 / 4

    def update_loss_coefficient(self) -> None:
        """Method to update the loss coefficient of the pipe."""
        self.area = np.pi * self.diameter**2 / 4
        self.calc_lambda_loss()
        self.loss_coefficient = (
            self.lambda_loss * self.length / (2 * self.diameter * self.area**2 * 9.81)
        )

    def calc_reynolds_number(
        self, mass_flow_rate: float, temperature: float = 20.0 + 273.15
    ) -> None:
        """Method to calculate the Reynolds number of the flow in the pipe.

        :param float mass_flow_rate: The mass flow rate of the fluid in the pipe.
        :param float, optional temperature: The temperature of the fluid in the pipe.
        """
        density = fluid_props.get_density(temperature)
        discharge = mass_flow_rate / density
        velocity = discharge / self.area
        self.reynolds_number = velocity * self.diameter / fluid_props.get_viscosity(temperature)

    def calc_lambda_loss(self) -> None:
        """Method to calculate the lambda loss of the pipe."""
        self.calc_reynolds_number(1000.0)
        if self.reynolds_number < 100:
            self.lambda_loss = 0.64
        elif self.reynolds_number < 2000:
            self.lambda_loss = 64 / self.reynolds_number
        else:
            part1 = self.roughness / self.diameter / 3.7
            lambda_star = 0.001
            while True:
                lambda_star_new = -2 * np.log10(part1 + 2.51 / (self.reynolds_number * lambda_star))
                if abs(lambda_star - lambda_star_new) < 0.0001:
                    break
                lambda_star = lambda_star_new
            self.lambda_loss = (1 / lambda_star) ** 2

    def _heat_supply_objective(self, internal_energy_x: float) -> float:
        """Objective function to minimize for the heat supply calculation.

        :param float internal_energy_x: The internal energy at the outlet of the pipe.
        :return: float
        """
        # Define properties
        pipe_area = self.length * np.pi * self.diameter
        mass_flow_rate = self.prev_sol[IndexEnum.discharge + NUMBER_CORE_QUANTITIES * 0]
        # - Internal energy at the inlet and outlet
        internal_energy_1 = self.prev_sol[IndexEnum.internal_energy + NUMBER_CORE_QUANTITIES * 0]
        # - Temperature at the outlet from internal_energy_x
        temperature_x = fluid_props.get_t(internal_energy_x)
        # Function to minimize
        return mass_flow_rate * (
            internal_energy_1 - internal_energy_x
        ) + self.alpha_value * pipe_area * (temperature_x - self.ambient_temperature)

    def update_heat_supplied(self) -> None:
        """Calculate the heat supplied by the pipe.

        The method calculates the heat supplied from the pipe to the fluid. The method assumes a
        constant heat transfer coefficient, and all
        The heat supplied is calculated using the following equation:


        Definition: positive if heat is supplied to the fluid, negative if heat is extracted from
         the fluid.

        """
        # Calculate the root of the objective function
        # Initial guess for the root is equal to the internal energy at the outlet
        x_guess = self.prev_sol[
            IndexEnum.internal_energy
            + (self.number_of_connection_point - 1) * NUMBER_CORE_QUANTITIES
        ]
        result = root(
            fun=self._heat_supply_objective,
            x0=x_guess,
            method="hybr",
        )
        # Return the internal energy at the outlet
        internal_energy_2 = result.x[0]
        # Calculate the heat loss
        self.heat_supplied = -1.0 * (
            self.alpha_value
            * self.length
            * np.pi
            * self.diameter
            * (fluid_props.get_t(internal_energy_2) - self.ambient_temperature)
        )
        # self.heat_supplied = 0.0<|MERGE_RESOLUTION|>--- conflicted
+++ resolved
@@ -15,12 +15,8 @@
 """module containing pipe class."""
 
 import uuid
-<<<<<<< HEAD
 from typing import Dict
 from simulator_core.solver.network.assets.Fall_type import FallType
-=======
-
->>>>>>> 684f1d9b
 import numpy as np
 from scipy.optimize import root
 
